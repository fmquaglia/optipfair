--- conflicted
+++ resolved
@@ -1,11 +1,9 @@
 # optipfair
 
 <div align="center">
-<<<<<<< HEAD
+
   <img src="images/optiPfair.png" alt="optipfair Logo" width="600"/>
-=======
-  <img src="images/optiPfair.png" alt="optiPfair Logo" width="600"/>
->>>>>>> 511b1fee
+
 </div>
 
 <div align="center">
